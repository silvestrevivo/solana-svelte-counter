<script lang="ts">
<<<<<<< HEAD
	import { onMount } from 'svelte';
	import { clusterApiUrl } from '@solana/web3.js';
	import WalletProvider from '$lib/WalletProvider.svelte';
	// import ConnectionProvider from '$lib/ConnectionProvider.svelte';
	import AnchorConnectionProvider from '$lib/AnchorConnectionProvider.svelte';
=======
	import ConnectionProvider from '$lib/ConnectionProvider.svelte';
	import WalletProvider from '$lib/WalletProvider.svelte';
	import { clusterApiUrl } from '@solana/web3.js';
	import { onMount } from 'svelte';
>>>>>>> 73721172
	import idl from '../../../target/idl/solana_svelte_counter.json';
	import '../styles/styles.css';

	const localStorageKey = 'walletAdapter';
	// const network = 'http://127.0.0.1:8899';
	const network = clusterApiUrl('devnet');

	let wallets;

	onMount(async () => {
		const { getPhantomWallet, getSlopeWallet, getSolflareWallet } = await import(
			'@solana/wallet-adapter-wallets'
		);
		const walletsMap = [getPhantomWallet(), getSlopeWallet(), getSolflareWallet()];
		wallets = walletsMap;
	});
</script>

<WalletProvider {localStorageKey} {wallets} autoConnect />
<!-- <ConnectionProvider {network} /> -->
<AnchorConnectionProvider {network} {idl} />
<div>
	<slot />
</div><|MERGE_RESOLUTION|>--- conflicted
+++ resolved
@@ -1,16 +1,9 @@
 <script lang="ts">
-<<<<<<< HEAD
 	import { onMount } from 'svelte';
 	import { clusterApiUrl } from '@solana/web3.js';
 	import WalletProvider from '$lib/WalletProvider.svelte';
 	// import ConnectionProvider from '$lib/ConnectionProvider.svelte';
 	import AnchorConnectionProvider from '$lib/AnchorConnectionProvider.svelte';
-=======
-	import ConnectionProvider from '$lib/ConnectionProvider.svelte';
-	import WalletProvider from '$lib/WalletProvider.svelte';
-	import { clusterApiUrl } from '@solana/web3.js';
-	import { onMount } from 'svelte';
->>>>>>> 73721172
 	import idl from '../../../target/idl/solana_svelte_counter.json';
 	import '../styles/styles.css';
 
