import preprocess from 'svelte-preprocess';
import adapter from '@sveltejs/adapter-static';
import path from 'path';

const config = {
  preprocess: preprocess(),

<<<<<<< HEAD
	kit: {
		adapter: adapter(),
		vite: {
=======
  kit: {
    adapter: adapter(),
    vite: {
      adapter: adapter(),
>>>>>>> d10f1913
      optimizeDeps: {
        include: ['@project-serum/anchor'],
      },
      resolve: {
        alias: {
          $utils: path.resolve('src/utils/'),
        },
      },
      define: {
        // This makes @project-serum/anchor 's process error not happen since it replaces all instances of process.env.BROWSER with true
<<<<<<< HEAD
        'process.env.BROWSER': true
=======
        'process.env.BROWSER': true,
>>>>>>> d10f1913
      },
    },
  },
};

export default config;<|MERGE_RESOLUTION|>--- conflicted
+++ resolved
@@ -5,16 +5,9 @@
 const config = {
   preprocess: preprocess(),
 
-<<<<<<< HEAD
 	kit: {
 		adapter: adapter(),
 		vite: {
-=======
-  kit: {
-    adapter: adapter(),
-    vite: {
-      adapter: adapter(),
->>>>>>> d10f1913
       optimizeDeps: {
         include: ['@project-serum/anchor'],
       },
@@ -25,11 +18,7 @@
       },
       define: {
         // This makes @project-serum/anchor 's process error not happen since it replaces all instances of process.env.BROWSER with true
-<<<<<<< HEAD
         'process.env.BROWSER': true
-=======
-        'process.env.BROWSER': true,
->>>>>>> d10f1913
       },
     },
   },
